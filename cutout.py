--- conflicted
+++ resolved
@@ -38,13 +38,10 @@
     FITS file.
 
     """
-<<<<<<< HEAD
-    def __init__(self, tilename, cutout_size,
+    
+    def __init__(self, tilename, cutout_size, psf_cutout_size,
                  metadata_path='/data/des81.b/data/stronglens/Y6_CUTOUT_METADATA/',
                  coadds_path='/data/des40.b/data/des/y6a2/coadd/image'):
-=======
-    def __init__(self, tilename, cutout_size, psf_cutout_size):
->>>>>>> b2d6f045
         """
         Initialize a CutoutProducer.
 
