#!/usr/bin/env python
# -*- coding: utf-8 -*-
# Authors:
#   - Robert Morgan (robert.morgan@wisc.edu)
#   - Jackson O'Donnell (jacksonhodonnell@gmail.com)
#   - Jimena Gonzalez (sgonzalezloz@wisc.edu)
#   - Keith Bechtol (kbechtol@wisc.edu)

import glob
import os
import sys

from astropy.coordinates import SkyCoord
from astropy.io import fits
from astropy.wcs import WCS
import numpy as np
import pandas as pd

import galsim
from galsim.des.des_psfex import DES_PSFEx

# TODO: tests

class CutoutProducer:
    """
    Class to produce cutouts of all objects on a specified DES tile.

    Based on the provided tilename, the CutoutProducer locates and reads a
    compressed text file (referred to as metadata) specific to the tile. The
    metadata contains the object COADD_OBJECT_ID, RA, and DEC (among other
    properties) in a tabular format.

    The objects in the tile are then located using the FITS header of the
    DES tile file and the RA, DEC of each object.

    Image cutouts of the same size in each band are then stored in an array
    of size (num_objects, num_bands, cutout_size, cutout_size) and saved to a
    FITS file.

    """
<<<<<<< HEAD
<<<<<<< HEAD
<<<<<<< HEAD
=======
>>>>>>> fast forward cutout.py
    
    def __init__(self, tilename, cutout_size, psf_cutout_size, bands="griz",
                 metadata_path='/data/des81.b/data/stronglens/Y6_CUTOUT_METADATA/',
<<<<<<< HEAD
                 coadds_path='/data/des40.b/data/des/y6a2/coadd/image'):
<<<<<<< HEAD
=======
    def __init__(self, tilename, cutout_size, path="/data/des81.b/data/stronglens/Y6_CUTOUT_METADATA/"):
>>>>>>> make path a default arg
=======
>>>>>>> fast forward cutout.py
=======
                 coadds_path='/data/des40.b/data/des/y6a2/coadd/image/',
                 psf_path='/data/des40.b/data/des/y6a2/coadd/image/'):
>>>>>>> add psf_path to init
=======
    
    def __init__(self, tilename, cutout_size, psf_cutout_size, bands="griz",
                 metadata_path='/data/des81.b/data/stronglens/Y6_CUTOUT_METADATA/',
                 coadds_path='/data/des40.b/data/des/y6a2/coadd/image/',
                 psf_path='/data/des40.b/data/des/y6a2/coadd/image/'):
>>>>>>> a5591355
        """
        Initialize a CutoutProducer.

        :param tilename: (str) name of DES tile; something like 'DES0536-5457'
        :param cutout_size: (int) side length in pixels of desired cutouts
<<<<<<< HEAD
<<<<<<< HEAD
<<<<<<< HEAD
        :param psf_cutout_size: (int) side length in pixels of desired PSF cutouts
        :param bands: (str) bands to include; something like "griz" or "grizY"
        """
        self.metadata_path = metadata_path
<<<<<<< HEAD
        self.coadds_path = coadds_path 
=======
        :param path: (str) relative metadata file path to location of script or absolute path
        """
        self.metadata_path = path
>>>>>>> make path a default arg
=======
        :param psf_cutout_size: (int) side length in pixels of desired PSF cutouts
        """
        self.metadata_path = metadata_path
        self.coadds_path = coadds_path 
>>>>>>> fast forward cutout.py
=======
        self.coadds_path = coadds_path
        self.psf_path = psf_path
>>>>>>> add psf_path to init
=======
        :param psf_cutout_size: (int) side length in pixels of desired PSF cutouts
        :param bands: (str) bands to include; something like "griz" or "grizY"
        """
        self.metadata_path = metadata_path
        self.coadds_path = coadds_path
        self.psf_path = psf_path
>>>>>>> a5591355
        self.metadata_suffix = ".tab.gz"
        self.tilename = tilename
        self.cutout_size = cutout_size
        self.psf_cutout_size = psf_cutout_size
        self.bands = bands
        return

    def read_metadata(self):
        """
        Read the metadata for the tile into a Pandas DataFrame
        """
        filename = self.metadata_path + self.tilename + self.metadata_suffix
        if not os.path.exists(filename):
            raise IOError(f"{self.tilename} is not a valid tilename")

        self.metadata = pd.read_csv(filename, delim_whitespace=True)
        return

    def get_tile_filename(self, band):
        """
        construct the filepath to the coadd tile

        :param band: (str) one of ('g', 'r', 'i', 'z', 'Y')
        :return: path: (str) absolute path to tile
        """

        guess = os.path.join(self.coadds_path, self.tilename,
                             f'{self.tilename}_r*_{band}.fits.fz')

        matches = glob.glob(guess)

        if len(matches) > 1:
            return ValueError('error - more than one possible coadd')
        elif not matches:
            raise ValueError('no images found')

        return matches[0]

    def get_tile_psf_filename(self, band):
        """
        construct the filepath to the coadd tile PSF model
        
        :param band: (str) one of ('g', 'r', 'i', 'z', 'Y')
        :return: path: (str) absolute path to tile
        """
        # On Fermilab machines, look for files like
        # /data/des40.b/data/des/y6a2/coadd/image/DES2228+0209/DES2228+0209_r4575p01_i_psfcat.psf
        # Probably we want to define a self.psfdata_path in the __init__ function and use that here
        raise NotImplementedError("Someone needs to do this")

    def read_tile_image(self, band):
        """
        Open a fits file and return the image array and the WCS

        :param band: (str) one of ('g', 'r', 'i', 'z', 'Y')
        :return: image: (np.Array) the image data contained in the file
        :return: wcs: (astropy.WCS) the wcs for the file
        """
        tile_filename = self.get_tile_filename(band)

        f = fits.open(tile_filename, mode='readonly')
        image = f[1].data
        wcs = WCS(f[1].header)
        f.close()
        return image, wcs

    def get_locations(self):
        """
        Store the coordintaes of each galaxy

        :return: ras: (np.Array) all RA values of objects in the tile
        :return: decs: (np.Array) all DEC values of objects in the tile
        """
        if not hasattr(self, "metadata"):
            self.read_metadata()

        return self.metadata['RA'].values, self.metadata['DEC'].values

    def get_coadd_ids(self):
        """
        Get an array of all coadd object ids
        """
        if not hasattr(self, "metadata"):
            self.read_metadata()

        self.coadd_ids = np.array(self.metadata['COADD_OBJECT_ID'].values, dtype=int)
        return

    def get_object_xy(self, wcs):
        """
        Get the x, y coordinates within the coadd tile

        :return: object_x: (np.Array) all x values of objects in the tile
        :return: object_y: (np.Array) all y values of objects in the tile
        """
        ras, decs = self.get_locations()

        # Get pixel of each location, rounding
        pixel_x, pixel_y = wcs.world_to_pixel(SkyCoord(ras, decs, unit='deg'))
        object_x, object_y = pixel_x.round().astype(int), pixel_y.round().astype(int)
        return object_x, object_y

    def cutout_objects(self, image, wcs):
        """
        Grab square arrays from image using the wcs

        :param image: (np.Array) the image data contained in the file
        :param wcs: (astropy.WCS) the wcs for the file
        """
        # Get index locations of all objects
        object_x, object_y = self.get_object_xy(wcs)

        # Shout if any object is outside of tile
        if not np.all((0 < object_x) & (object_x < image.shape[0])
                    & (0 < object_y) & (object_y < image.shape[1])):
            raise ValueError('Some objects centered out of tile')

        # FIXME: If an object is too close to a tile edge, single_cutout will
        # return a misshapen cutout, and this will throw an error
        cutouts = np.empty((len(ras), self.cutout_size, self.cutout_size), dtype=np.double)
        for i, (x, y) in enumerate(zip(object_x, object_y)):
            cutouts[i] = single_cutout(image, (x, y), width)
        return cutouts

    def single_cutout(self, image, center, width=None):
        """
        Creates a single cutout from an image.

        :param image: 2D Numpy array
        :param center: 2-tuple of ints, cutout center
        :param width: Int, the size in pixels of the cutout

        :return: 2D Numpy array, shape = (width, width)
        """
        x, y = center
        if width is None:
            width = self.cutout_size
        if width > max(image.size):
            raise ValueError('Requested cutout is larger than image size')
        if (width % 2) == 0:
            return image[x - width//2 : x + width//2,
                         y - width//2 : y + width//2]
        return image[x - width//2 : x + width//2 + 1,
                     y - width//2 : y + width//2 + 1]

    def read_psf(self, band):
<<<<<<< HEAD
        """
        Read a psf into memory

        :param band: (str) band to target
        :return: a DES_PSFEx instance
        """
=======
        """
        Read a psf into memory

        :param band: (str) band to target
        :return: a DES_PSFEx instance
        """
>>>>>>> a5591355
        filename = self.get_tile_psf_filename(self, band)
        psf = DES_PSFEx(filename)
        return psf
    
    def cutout_psfs(self, psf, wcs):
        """
        Grab square PSF cutout images

        :param psf: a DES_PSFEx instance 
        :param wcs: (astropy.WCS) the wcs for the tile

        :return: 3D Numpy array
        """
        object_x, object_y = self.get_object_xy(wcs)
        
        psf_cutouts = np.empty((len(self.coadd_ids), self.psf_cutout_size, self.psf_cutout_size), dtype=np.double)
        for i, (x, y) in enumerate(zip(object_x, object_y)):
            pos = galsim.PositionD(x,y)
            psfimg = psf.getPSFArray(pos)
            center = (psfimg.shape[0] // 2, psfimg.shape[1] // 2)
            psfimg = self.single_cutout(psfimg, center, self.psf_cutout_size)
            psf_cutouts[1] = psfimg
        return psf_cutouts

    def combine_bands(self):
        """
        Get cutouts (both image and psf) from all bands and stack into one array

        :return: image_array: (np.Array) shape = (number of cutouts, number of bands,
                                                  cutout_size, cutout_size)
        """
        if not hasattr(self, "coadd_ids"):
            self.get_coadd_ids()

        image_array = np.empty((len(self.bands), len(self.coadd_ids), self.cutout_size, self.cutout_size), dtype=np.double)
        psf_array = np.empty((len(self.bands), len(self.coadd_ids), self.psf_cutout_size, self.psf_cutout_size), dtype=np.double)
        
        for i, band in enumerate(self.bands):
            # Open image file
            image, wcs = self.read_tile_image(band)
            psf = self.read_psf(band)

            # Cutout images
            image_cutouts = self.cutout_objects(image, wcs)
            image_array[i] = image_cutouts

            # Cutout psfs
            psf_cutouts = cutout_psfs(psf, wcs)
            psf_array[i] = psf_cutouts
            
        image_array = np.swapaxes(image_array, 0, 1)
        psf_array = np.swapaxes(psf_array, 0, 1)

        return image_array, psf_array

    def produce_cutout_file(self, image_array, psf_array, out_dir=''):
        """
        Organize cutout data into an output file

        :param image_array: (np.array) contains all images. Has
                            shape = (len(coadd_ids), 4, 65, 65)
                             - 4 bands = g,r,i,z
                             - 65 x 65 = image height x width
                                - doesn't have to be 65 x 65
        :param out_dir: (str) path to out directory
           - leave as default '' for current directory

        """
        if not hasattr(self, "coadd_ids"):
            self.get_coadd_ids()

        # Make the ID HDU
        col = fits.Column(name='COADD_ID', format='int16', array=self.coadd_ids)
        cols = fits.ColDefs([col])
        header = fits.BinTableHDU.from_columns(cols, name='IDS')

        # Make the IMAGE HDU
        image = fits.PrimaryHDU(image_array)

        # Write the file
        hdu_list = fits.HDUList([image, header])
        if not out_dir.endswith('/') and out_dir != '':
            out_dir += '/'
        hdu_list.writeto(f'{out_dir}{self.tilename}.fits', overwrite=True)
        return


if __name__ == "__main__":
    assert len(sys.argv) == 2, "Tilename must be given as a a command-line argument"
    tilename = sys.argv[1]
    CUTOUT_SIZE = 45

    cutout_prod = CutoutProducer(tilename, CUTOUT_SIZE)

    for band in 'grizY':
        path = cutout_prod.get_tile_filename(band)
        assert os.path.exists(path)

    raise NotImplementedError("Someone needs to do this")<|MERGE_RESOLUTION|>--- conflicted
+++ resolved
@@ -38,70 +38,23 @@
     FITS file.
 
     """
-<<<<<<< HEAD
-<<<<<<< HEAD
-<<<<<<< HEAD
-=======
->>>>>>> fast forward cutout.py
-    
-    def __init__(self, tilename, cutout_size, psf_cutout_size, bands="griz",
-                 metadata_path='/data/des81.b/data/stronglens/Y6_CUTOUT_METADATA/',
-<<<<<<< HEAD
-                 coadds_path='/data/des40.b/data/des/y6a2/coadd/image'):
-<<<<<<< HEAD
-=======
-    def __init__(self, tilename, cutout_size, path="/data/des81.b/data/stronglens/Y6_CUTOUT_METADATA/"):
->>>>>>> make path a default arg
-=======
->>>>>>> fast forward cutout.py
-=======
-                 coadds_path='/data/des40.b/data/des/y6a2/coadd/image/',
-                 psf_path='/data/des40.b/data/des/y6a2/coadd/image/'):
->>>>>>> add psf_path to init
-=======
     
     def __init__(self, tilename, cutout_size, psf_cutout_size, bands="griz",
                  metadata_path='/data/des81.b/data/stronglens/Y6_CUTOUT_METADATA/',
                  coadds_path='/data/des40.b/data/des/y6a2/coadd/image/',
                  psf_path='/data/des40.b/data/des/y6a2/coadd/image/'):
->>>>>>> a5591355
+
         """
         Initialize a CutoutProducer.
 
         :param tilename: (str) name of DES tile; something like 'DES0536-5457'
         :param cutout_size: (int) side length in pixels of desired cutouts
-<<<<<<< HEAD
-<<<<<<< HEAD
-<<<<<<< HEAD
         :param psf_cutout_size: (int) side length in pixels of desired PSF cutouts
         :param bands: (str) bands to include; something like "griz" or "grizY"
         """
         self.metadata_path = metadata_path
-<<<<<<< HEAD
         self.coadds_path = coadds_path 
-=======
-        :param path: (str) relative metadata file path to location of script or absolute path
-        """
-        self.metadata_path = path
->>>>>>> make path a default arg
-=======
-        :param psf_cutout_size: (int) side length in pixels of desired PSF cutouts
-        """
-        self.metadata_path = metadata_path
-        self.coadds_path = coadds_path 
->>>>>>> fast forward cutout.py
-=======
-        self.coadds_path = coadds_path
         self.psf_path = psf_path
->>>>>>> add psf_path to init
-=======
-        :param psf_cutout_size: (int) side length in pixels of desired PSF cutouts
-        :param bands: (str) bands to include; something like "griz" or "grizY"
-        """
-        self.metadata_path = metadata_path
-        self.coadds_path = coadds_path
-        self.psf_path = psf_path
->>>>>>> a5591355
         self.metadata_suffix = ".tab.gz"
         self.tilename = tilename
         self.cutout_size = cutout_size
@@ -248,21 +201,12 @@
                      y - width//2 : y + width//2 + 1]
 
     def read_psf(self, band):
-<<<<<<< HEAD
         """
         Read a psf into memory
 
         :param band: (str) band to target
         :return: a DES_PSFEx instance
         """
-=======
-        """
-        Read a psf into memory
-
-        :param band: (str) band to target
-        :return: a DES_PSFEx instance
-        """
->>>>>>> a5591355
         filename = self.get_tile_psf_filename(self, band)
         psf = DES_PSFEx(filename)
         return psf
